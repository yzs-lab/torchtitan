# Copyright (c) Meta Platforms, Inc. and affiliates.
# This software may be used and distributed according to the terms of the Llama 2 Community License Agreement.

from dataclasses import dataclass
from typing import Optional, Tuple

import torch
import torch.nn.functional as F
from torch import nn


@dataclass
class ModelArgs:
    dim: int = 4096
    n_layers: int = 32
    n_heads: int = 32
    n_kv_heads: Optional[int] = None
    vocab_size: int = -1  # defined later by tokenizer
    multiple_of: int = 256  # make SwiGLU hidden layer size multiple of large power of 2
    ffn_dim_multiplier: Optional[float] = None
    norm_eps: float = 1e-5

    max_batch_size: int = 32
    max_seq_len: int = 32768
    depth_init: bool = (
        True  # initialization uses each unique layer_id or total model layer count
    )


class RMSNorm(torch.nn.Module):
    """
    Initialize the RMSNorm normalization layer.

    Args:
        dim (int): The dimension of the input tensor.
        eps (float, optional): A small value added to the denominator for numerical stability. Default is 1e-6.

    Attributes:
        eps (float): A small value added to the denominator for numerical stability.
        weight (nn.Parameter): Learnable scaling parameter.

    """

    def __init__(self, dim: int, eps: float = 1e-6):
        super().__init__()
        self.eps = eps
        self.weight = nn.Parameter(torch.empty(dim))
        self.reset_parameters()

    def _norm(self, x: torch.Tensor):
        """
        Apply the RMSNorm normalization to the input tensor.

        Args:
            x (torch.Tensor): The input tensor.

        Returns:
            torch.Tensor: The normalized tensor.

        """
        return x * torch.rsqrt(x.pow(2).mean(-1, keepdim=True) + self.eps)

    def forward(self, x: torch.Tensor):
        """
        Forward pass through the RMSNorm layer.

        Args:
            x (torch.Tensor): The input tensor.

        Returns:
            torch.Tensor: The output tensor after applying RMSNorm.

        """
        output = self._norm(x.float()).type_as(x)
        return output * self.weight

    def reset_parameters(self):
        torch.nn.init.ones_(self.weight)


def precompute_freqs_cis(dim: int, end: int, theta: float = 10000.0):
    """
    Precompute the frequency tensor for complex exponentials (cis) with given dimensions.

    This function calculates a frequency tensor with complex exponentials using the given dimension 'dim'
    and the end index 'end'. The 'theta' parameter scales the frequencies.
    The returned tensor contains complex values in complex64 data type.

    Args:
        dim (int): Dimension of the frequency tensor.
        end (int): End index for precomputing frequencies.
        theta (float, optional): Scaling factor for frequency computation. Defaults to 10000.0.

    Returns:
        torch.Tensor: Precomputed frequency tensor with complex exponentials.
    """
    freqs = 1.0 / (theta ** (torch.arange(0, dim, 2)[: (dim // 2)].float() / dim))
    t = torch.arange(end, device=freqs.device)  # type: ignore
    freqs = torch.outer(t, freqs).float()  # type: ignore
    freqs_cis = torch.polar(torch.ones_like(freqs), freqs)  # complex64
    return freqs_cis


def reshape_for_broadcast(freqs_cis: torch.Tensor, x: torch.Tensor):
    """
    Reshape frequency tensor for broadcasting it with another tensor.

    This function reshapes the frequency tensor to have the same shape as the target tensor 'x'
    for the purpose of broadcasting the frequency tensor during element-wise operations.

    Args:
        freqs_cis (torch.Tensor): Frequency tensor to be reshaped.
        x (torch.Tensor): Target tensor for broadcasting compatibility.

    Returns:
        torch.Tensor: Reshaped frequency tensor.
    """
    ndim = x.ndim
    assert 0 <= 1 < ndim
    assert freqs_cis.shape == (x.shape[1], x.shape[-1])
    shape = [d if i == 1 or i == ndim - 1 else 1 for i, d in enumerate(x.shape)]
    return freqs_cis.view(*shape)


def apply_rotary_emb(
    xq: torch.Tensor,
    xk: torch.Tensor,
    freqs_cis: torch.Tensor,
) -> Tuple[torch.Tensor, torch.Tensor]:
    """
    Apply rotary embeddings to input tensors using the given frequency tensor.

    This function applies rotary embeddings to the given query 'xq' and key 'xk' tensors using the provided
    frequency tensor 'freqs_cis'. The input tensors are reshaped as complex numbers, and the frequency tensor
    is reshaped for broadcasting compatibility. The resulting tensors contain rotary embeddings and are
    returned as real tensors.

    Args:
        xq (torch.Tensor): Query tensor to apply rotary embeddings.
        xk (torch.Tensor): Key tensor to apply rotary embeddings.
        freqs_cis (torch.Tensor): Precomputed frequency tensor for complex exponentials.

    Returns:
        Tuple[torch.Tensor, torch.Tensor]: Tuple of modified query tensor and key tensor with rotary embeddings.
    """
    xq_ = torch.view_as_complex(xq.float().reshape(*xq.shape[:-1], -1, 2))
    xk_ = torch.view_as_complex(xk.float().reshape(*xk.shape[:-1], -1, 2))
    freqs_cis = reshape_for_broadcast(freqs_cis, xq_)
    xq_out = torch.view_as_real(xq_ * freqs_cis).flatten(3)
    xk_out = torch.view_as_real(xk_ * freqs_cis).flatten(3)
    return xq_out.type_as(xq), xk_out.type_as(xk)


def repeat_kv(x: torch.Tensor, n_rep: int) -> torch.Tensor:
    """torch.repeat_interleave(x, dim=2, repeats=n_rep)"""
    bs, slen, n_kv_heads, head_dim = x.shape
    if n_rep == 1:
        return x
    return (
        x[:, :, :, None, :]
        .expand(bs, slen, n_kv_heads, n_rep, head_dim)
        .reshape(bs, slen, n_kv_heads * n_rep, head_dim)
    )


class Attention(nn.Module):
    """
    Multi-head attention module.

    Args:
        model_args (ModelArgs): Model configuration arguments.

    Attributes:
        n_kv_heads (int): Number of key and value heads.
        n_heads (int): Number of query heads.
        n_local_kv_heads (int): Number of local key and value heads.
        n_rep (int): Number of repetitions for local heads.
        head_dim (int): Dimension size of each attention head.
        wq (Linear): Linear transformation for queries.
        wk (Linear): Linear transformation for keys.
        wv (Linear): Linear transformation for values.
        wo (Linear): Linear transformation for output.
        cache_k (torch.Tensor): Cached keys for attention.
        cache_v (torch.Tensor): Cached values for attention.

    """

    def __init__(self, model_args: ModelArgs):
        super().__init__()
        self.n_heads = model_args.n_heads
        self.n_kv_heads = (
            model_args.n_heads
            if model_args.n_kv_heads is None
            else model_args.n_kv_heads
        )
        self.n_rep = self.n_heads // self.n_kv_heads
        self.head_dim = model_args.dim // model_args.n_heads

        self.wq = nn.Linear(
            model_args.dim, model_args.n_heads * self.head_dim, bias=False
        )
        self.wk = nn.Linear(model_args.dim, self.n_kv_heads * self.head_dim, bias=False)
        self.wv = nn.Linear(model_args.dim, self.n_kv_heads * self.head_dim, bias=False)
        self.wo = nn.Linear(
            model_args.n_heads * self.head_dim, model_args.dim, bias=False
        )

    def init_weights(self, init_std: float):
        for linear in (self.wq, self.wk, self.wv):
            nn.init.trunc_normal_(linear.weight, mean=0.0, std=0.02)
        nn.init.trunc_normal_(self.wo.weight, mean=0.0, std=init_std)

    def forward(
        self,
        x: torch.Tensor,
        freqs_cis: torch.Tensor,
    ):
        """
        Forward pass of the attention module.

        Args:
            x (torch.Tensor): Input tensor.
            freqs_cis (torch.Tensor): Precomputed frequency tensor.

        Returns:
            torch.Tensor: Output tensor after attention.

        """
        seqlen, _ = freqs_cis.shape
        bs_seqlen, _ = x.shape
        bsz = bs_seqlen // seqlen

        xq, xk, xv = self.wq(x), self.wk(x), self.wv(x)

        xq = xq.view(bsz, seqlen, self.n_heads, self.head_dim)
        xk = xk.view(bsz, seqlen, self.n_kv_heads, self.head_dim)
        xv = xv.view(bsz, seqlen, self.n_kv_heads, self.head_dim)

        xq, xk = apply_rotary_emb(xq, xk, freqs_cis=freqs_cis)

        # repeat k/v heads if n_kv_heads < n_heads
        keys = repeat_kv(
            xk, self.n_rep
        )  # (bs, cache_len + seqlen, n_local_heads, head_dim)
        values = repeat_kv(
            xv, self.n_rep
        )  # (bs, cache_len + seqlen, n_local_heads, head_dim)

        xq = xq.transpose(1, 2)  # (bs, n_local_heads, seqlen, head_dim)
        xk = keys.transpose(1, 2)  # (bs, n_local_heads, cache_len + seqlen, head_dim)
        xv = values.transpose(1, 2)  # (bs, n_local_heads, cache_len + seqlen, head_dim)

        # we use casual mask for training
        output = F.scaled_dot_product_attention(xq, xk, xv, is_causal=True)
        output = output.transpose(
            1, 2
        ).contiguous()  # (bs, seqlen, n_local_heads, head_dim)
        # output stay folded with batch and sequence dimension
        output = output.view(bsz * seqlen, -1)
        return self.wo(output)


class FeedForward(nn.Module):
    """
    FeedForward module

    Args:
        dim (int): Input dimension.
        hidden_dim (int): Hidden dimension of the feedforward layer.
        multiple_of (int): Value to ensure hidden dimension is a multiple of this value.
        ffn_dim_multiplier (Optional[float]): Custom multiplier for hidden dimension. Defaults to None.

    Attributes:
        w1 (Linear): Linear transformation for the first layer.
        w2 (Linear): Linear transformation for the second layer.
        w3 (Linear): Linear transformation for the third layer.

    """

    def __init__(
        self,
        dim: int,
        hidden_dim: int,
        multiple_of: int,
        ffn_dim_multiplier: Optional[float],
    ):
        super().__init__()
        hidden_dim = int(2 * hidden_dim / 3)
        # custom dim factor multiplier
        if ffn_dim_multiplier is not None:
            hidden_dim = int(ffn_dim_multiplier * hidden_dim)
        hidden_dim = multiple_of * ((hidden_dim + multiple_of - 1) // multiple_of)

        self.w1 = nn.Linear(dim, hidden_dim, bias=False)
        self.w2 = nn.Linear(hidden_dim, dim, bias=False)
        self.w3 = nn.Linear(dim, hidden_dim, bias=False)

    def forward(self, x):
        return self.w2(F.silu(self.w1(x)) * self.w3(x))

    def init_weights(self, init_std: float):
        nn.init.trunc_normal_(self.w1.weight, mean=0.0, std=0.02)
        for linear in (self.w2, self.w3):
            nn.init.trunc_normal_(linear.weight, mean=0.0, std=init_std)


class RotaryEmbedding(nn.Module):
    """
    RotaryEmbedding Module
    """

    def __init__(self, model_args: ModelArgs):
        super().__init__()
        self.model_args = model_args
        self.tok_embeddings = nn.Embedding(model_args.vocab_size, model_args.dim)
        self.register_buffer(
            "freqs_cis", self._precompute_freqs_cis(), persistent=False
        )

<<<<<<< HEAD
        self.register_buffer(
            "freqs_cis",
            precompute_freqs_cis(
                # Note that self.model_args.max_seq_len is multiplied by 2 because the token limit for the Llama 2 generation
                # of models is 4096.
                # Adding this multiplier instead of using 4096 directly allows for dynamism of token lengths while training
                # or fine-tuning.
                self.model_args.dim // self.model_args.n_heads,
                self.model_args.max_seq_len * 2,
            ),
=======
    def _precompute_freqs_cis(self):
        return precompute_freqs_cis(
            self.model_args.dim // self.model_args.n_heads,
            # Need to compute until at least the max token limit for generation
            # (use 2x max sequence length to be safe)
            self.model_args.max_seq_len * 2,
>>>>>>> 088c0a38
        )

    def forward(self, tokens: torch.Tensor):
        """
        Perform a forward pass through the embedding module.

        Args:
            tokens (torch.Tensor): Input tensor.

        Returns:
            Tuple(torch.Tensor, torch.Tensor): Embedded input tensor and freqs_cis
        """
        _bsz, seqlen = tokens.shape
        h = self.tok_embeddings(tokens)
<<<<<<< HEAD
        # self.freqs_cis = self.freqs_cis.to(h.device)
=======
>>>>>>> 088c0a38
        freqs_cis = self.freqs_cis[0:seqlen]
        return h, freqs_cis

    def init_weights(self):
        with torch.device(self.freqs_cis.device):
            self.freqs_cis = self._precompute_freqs_cis()
        nn.init.normal_(self.tok_embeddings.weight)


class TransformerBlock(nn.Module):
    """
    TransformerBlock Module

    Args:
        layer_id (int): Identifier for the layer.
        model_args (ModelArgs): Model configuration arguments.

    Attributes:
        n_heads (int): Number of attention heads.
        dim (int): Dimension size of the model.
        head_dim (int): Dimension size of each attention head.
        attention (Attention): Attention module.
        feed_forward (FeedForward): FeedForward module.
        layer_id (int): Identifier for the layer.
        attention_norm (RMSNorm): Layer normalization for attention output.
        ffn_norm (RMSNorm): Layer normalization for feedforward output.

    """

    def __init__(self, layer_id: int, model_args: ModelArgs):
        super().__init__()
        self.n_heads = model_args.n_heads
        self.dim = model_args.dim
        self.attention = Attention(model_args)
        self.feed_forward = FeedForward(
            dim=model_args.dim,
            hidden_dim=4 * model_args.dim,
            multiple_of=model_args.multiple_of,
            ffn_dim_multiplier=model_args.ffn_dim_multiplier,
        )
        self.layer_id = layer_id
        self.num_layers = model_args.n_layers
        self.attention_norm = RMSNorm(model_args.dim, eps=model_args.norm_eps)
        self.ffn_norm = RMSNorm(model_args.dim, eps=model_args.norm_eps)

        if model_args.depth_init:
            self.weight_init_std = 0.02 / (2 * (self.layer_id + 1)) ** 0.5
        else:
            self.weight_init_std = 0.02 / (2 * self.num_layers) ** 0.5

    def forward(
        self,
        x: torch.Tensor,
        freqs_cis: torch.Tensor,
    ):
        """
        Perform a forward pass through the TransformerBlock.

        Args:
            x (torch.Tensor): Input tensor.
            freqs_cis (torch.Tensor): Precomputed cosine and sine frequencies.

        Returns:
            torch.Tensor: Output tensor after applying attention and feedforward layers.

        """
        h = x + self.attention(self.attention_norm(x), freqs_cis)
        out = h + self.feed_forward(self.ffn_norm(h))
        return out

    def init_weights(self):
        for norm in (self.attention_norm, self.ffn_norm):
            norm.reset_parameters()
        self.attention.init_weights(self.weight_init_std)
        self.feed_forward.init_weights(self.weight_init_std)


class Transformer(nn.Module):
    """
    Transformer Module

    Args:
        model_args (ModelArgs): Model configuration arguments.

    Attributes:
        model_args (ModelArgs): Model configuration arguments.
        vocab_size (int): Vocabulary size.
        n_layers (int): Number of layers in the model.
        tok_embeddings (ParallelEmbedding): Token embeddings.
        layers (torch.nn.ModuleList): List of Transformer blocks.
        norm (RMSNorm): Layer normalization for the model output.
        output (ColumnParallelLinear): Linear layer for final output.
        freqs_cis (torch.Tensor): Precomputed cosine and sine frequencies.

    """

    def __init__(self, model_args: ModelArgs):
        super().__init__()
        self.model_args = model_args
        self.vocab_size = model_args.vocab_size
        self.n_layers = model_args.n_layers
        self.model_dim = model_args.dim

        self.embeddings = RotaryEmbedding(model_args)
        self.layers = torch.nn.ModuleList()
        for layer_id in range(model_args.n_layers):
            self.layers.append(TransformerBlock(layer_id, model_args))

        self.norm = RMSNorm(model_args.dim, eps=model_args.norm_eps)
        self.output = nn.Linear(model_args.dim, model_args.vocab_size, bias=False)
        self.init_weights()

    def init_weights(self):
        """
        [Note: On ``init_weights`` vs. ``reset_parameters``]
        Modules may define ``reset_parameters`` to initialize parameter values.
        ``reset_parameters`` is meant to only initialize directly owned
        parameters/buffers, not those of their child modules, and it can be
        used to give the initial values for these tensors.
        Separately, users may want custom initialization for their modules,
        different from that in ``reset_parameters``. For this, we define
        ``init_weights``. We only call it in the constructor of this
        ``Transformer`` root module to avoid reinitializing tensors.
        """
        self.embeddings.init_weights()
        for layer in self.layers:
            layer.init_weights()
        self.norm.reset_parameters()
        final_out_std = self.model_dim**-0.5
        cutoff_factor = 3
        nn.init.trunc_normal_(
            self.output.weight,
            mean=0.0,
            std=final_out_std,
            a=-cutoff_factor * final_out_std,
            b=cutoff_factor * final_out_std,
        )

    def forward(self, tokens: torch.Tensor):
        """
        Perform a forward pass through the Transformer model.

        Args:
            tokens (torch.Tensor): Input token indices.

        Returns:
            torch.Tensor: Output logits after applying the Transformer model.

        """
        h, freqs_cis = self.embeddings(tokens)
        # fold batch and sequence dimension for more efficient allgather/reduce_scatter
        h = h.view(-1, self.model_args.dim)

        for layer in self.layers:
            h = layer(h, freqs_cis)

        h = self.norm(h)
        # unfold batch and sequence dimension
        bsz = tokens.shape[0]
        bs_seqlen = h.shape[0]
        h = h.view(bsz, bs_seqlen // bsz, self.model_args.dim)
        output = self.output(h).float()
        return output

    @classmethod
    def from_model_args(cls, model_args: ModelArgs) -> "Transformer":
        """
        Initialize a Transformer model from a ModelArgs object.

        Args:
            model_args (ModelArgs): Model configuration arguments.

        Returns:
            Transformer: Transformer model.

        """
        return cls(model_args)<|MERGE_RESOLUTION|>--- conflicted
+++ resolved
@@ -317,25 +317,12 @@
             "freqs_cis", self._precompute_freqs_cis(), persistent=False
         )
 
-<<<<<<< HEAD
-        self.register_buffer(
-            "freqs_cis",
-            precompute_freqs_cis(
-                # Note that self.model_args.max_seq_len is multiplied by 2 because the token limit for the Llama 2 generation
-                # of models is 4096.
-                # Adding this multiplier instead of using 4096 directly allows for dynamism of token lengths while training
-                # or fine-tuning.
-                self.model_args.dim // self.model_args.n_heads,
-                self.model_args.max_seq_len * 2,
-            ),
-=======
     def _precompute_freqs_cis(self):
         return precompute_freqs_cis(
             self.model_args.dim // self.model_args.n_heads,
             # Need to compute until at least the max token limit for generation
             # (use 2x max sequence length to be safe)
             self.model_args.max_seq_len * 2,
->>>>>>> 088c0a38
         )
 
     def forward(self, tokens: torch.Tensor):
@@ -350,10 +337,6 @@
         """
         _bsz, seqlen = tokens.shape
         h = self.tok_embeddings(tokens)
-<<<<<<< HEAD
-        # self.freqs_cis = self.freqs_cis.to(h.device)
-=======
->>>>>>> 088c0a38
         freqs_cis = self.freqs_cis[0:seqlen]
         return h, freqs_cis
 
