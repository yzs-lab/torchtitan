name: 4 GPU Unit Test

on:
  push:
    branches: [ main ]
  pull_request:

concurrency:
  group: unit-test${{ github.workflow }}-${{ github.ref == 'refs/heads/main' && github.run_number || github.ref }}
  cancel-in-progress: true

jobs:
  build-test:
    uses: pytorch/test-infra/.github/workflows/linux_job.yml@main
    with:
      runner: linux.g5.12xlarge.nvidia.gpu
      gpu-arch-type: cuda
      gpu-arch-version: "12.1"
<<<<<<< HEAD
      # Trying how much faster the nvidia-cuda image is
      docker-image: "nvidia/cuda:12.4.1-runtime-ubuntu22.04"
=======
      # This image is faster to clone than the default, but it lacks CC needed by triton
      # (1m25s vs 2m37s).
      docker-image: "pytorch/pytorch:2.3.0-cuda12.1-cudnn8-runtime"
>>>>>>> b4d5c4ea
      repository: "pytorch/torchtitan"
      upload-artifact: "outputs"
        #         ~/miniconda3/bin/conda init bash
      script: |
        apt update && apt install -y wget
        mkdir -p ~/miniconda3
        wget https://repo.anaconda.com/miniconda/Miniconda3-latest-Linux-x86_64.sh -O ~/miniconda3/miniconda.sh
        bash ~/miniconda3/miniconda.sh -b -u -p ~/miniconda3
        rm -rf ~/miniconda3/miniconda.sh
        source ~/miniconda3/bin/activate
        conda create -n "test" python=3.10
        conda activate test
        conda install -y -q git clang clangxx
        export CC=clang
        export CXX=clangxx
        pip config --user set global.progress_bar off
        pip install --upgrade pip
        python -m pip install --force-reinstall --pre torch --index-url https://download.pytorch.org/whl/nightly/cu121
        python -m pip install -r requirements.txt
        python -m pip install -r dev-requirements.txt
        python -m pip install git+https://github.com/pytorch/pippy
        python ./test_runner.py artifacts-to-be-uploaded<|MERGE_RESOLUTION|>--- conflicted
+++ resolved
@@ -16,14 +16,8 @@
       runner: linux.g5.12xlarge.nvidia.gpu
       gpu-arch-type: cuda
       gpu-arch-version: "12.1"
-<<<<<<< HEAD
       # Trying how much faster the nvidia-cuda image is
       docker-image: "nvidia/cuda:12.4.1-runtime-ubuntu22.04"
-=======
-      # This image is faster to clone than the default, but it lacks CC needed by triton
-      # (1m25s vs 2m37s).
-      docker-image: "pytorch/pytorch:2.3.0-cuda12.1-cudnn8-runtime"
->>>>>>> b4d5c4ea
       repository: "pytorch/torchtitan"
       upload-artifact: "outputs"
         #         ~/miniconda3/bin/conda init bash
