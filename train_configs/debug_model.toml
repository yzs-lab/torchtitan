--- conflicted
+++ resolved
@@ -31,13 +31,8 @@
 max_norm = 1.0  # grad norm clipping
 steps = 10
 data_parallel_degree = -1
-<<<<<<< HEAD
-sequence_parallel_degree = 1
+tensor_parallel_degree = 1
 pipeline_parallel_degree = 2
-=======
-tensor_parallel_degree = 1
-pipeline_parallel_degree = 1
->>>>>>> f7332e85
 fp8_linear = ""
 compile = false
 checkpoint_interval = 3600
