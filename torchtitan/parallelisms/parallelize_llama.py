--- conflicted
+++ resolved
@@ -12,12 +12,9 @@
 from typing import Tuple, TYPE_CHECKING, Union
 
 import torch
-<<<<<<< HEAD
-=======
 import torch.nn as nn
 from torch.distributed import DeviceMesh
 
->>>>>>> 0bb69805
 from torch.distributed._composable.fsdp import fully_shard, MixedPrecisionPolicy
 
 from torch.distributed._composable.replicate import replicate
@@ -454,20 +451,15 @@
     return model
 
 
-<<<<<<< HEAD
-def apply_fsdp(model, world_mesh, parallel_dims, job_config: JobConfig):
+def apply_fsdp(
+    model: nn.Module,
+    world_mesh: DeviceMesh,
+    parallel_dims: "ParallelDims",
+    job_config: JobConfig,
+):
     """
     Apply data parallelism to the model. FSDP2 is used here.
     """
-=======
-def apply_dp(
-    model: nn.Module,
-    world_mesh: DeviceMesh,
-    parallel_dims: "ParallelDims",
-    job_config: JobConfig,
-):
-    """Apply data parallelism (FSDP2) to the model."""
->>>>>>> 0bb69805
 
     dp_mesh = world_mesh["dp"] if world_mesh.ndim > 1 else world_mesh
     assert dp_mesh.mesh_dim_names == ("dp",), dp_mesh.mesh_dim_names
@@ -500,13 +492,17 @@
     return model
 
 
-<<<<<<< HEAD
-def apply_ddp(model, world_mesh, parallel_dims, job_config: JobConfig):
+def apply_ddp(
+    model: nn.Module,
+    world_mesh: DeviceMesh,
+    parallel_dims: "ParallelDims",
+    job_config: JobConfig,
+):
     if world_mesh.ndim > 1:
         raise RuntimeError("DDP has not supported > 1D parallelism.")
 
     if job_config.training.compile:
-        if job_config.experimental.compiled_autograd:
+        if job_config.experimental.enable_compiled_autograd:
             torch._dynamo.config.optimize_ddp = (
                 "python_reducer_without_compiled_forward"
             )
@@ -519,15 +515,12 @@
     return model
 
 
-def parallelize_llama(model, world_mesh, parallel_dims, job_config: JobConfig):
-=======
 def parallelize_llama(
     model: nn.Module,
     world_mesh: DeviceMesh,
     parallel_dims: "ParallelDims",
     job_config: JobConfig,
 ):
->>>>>>> 0bb69805
     """
     Apply tensor parallelism, activation checkpointing, torch.compile, and data
     parallelism to the model.
